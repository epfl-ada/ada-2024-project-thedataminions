--- conflicted
+++ resolved
@@ -1535,7 +1535,6 @@
     return mean_jaccard
 
 
-<<<<<<< HEAD
 def get_jacc_mean_between_two_clusters(matrix_1: scipy.sparse.csc_matrix, 
                                                matrix_2: scipy.sparse.csc_matrix,
                                                users_to_consider_1: pd.Series,
@@ -1600,65 +1599,4 @@
     print("Done.")
     del jaccard_without_duplicates
     gc.collect()
-    return mean_jaccard
-=======
-
-def percentage_users(sparse_matrix):
-    """
-    Get the percentage of users in a certain bubble that have commented under a specific video. 
-    I.e. for each video, compute the perentage of users that have commented under it, divided by the total number of users withiin the bubble.
-
-
-    
-    Args:
-        matrix: the video user matrix for the bubble you want to compute the percentage
-
-    Returns:
-        An array of percentage for each video 
-
-    
-    """
-    row_percentage = sparse_matrix.sum(axis=1).A1 / sparse_matrix.shape[1]  
-    return row_percentage
-
-
-
-def word_interest(sparse_matrix, percentage, videos_new_pol:pd, word_interest:str, map ):
-     """
-    Find a word of interest in the title of the videos that a certain pourcentage of users has commented at (above acertain thresold).
-    If a video has more than a certain thresold of its users that has commented under this video, then it is retrieving the title and looking for a specific word.
-    The goal is to see if most of the videos as a specific subject (word) in common. 
-    
-    Args:
-        sparse_matrix: the video user matrix for the bubble you want 
-        percentage: percentage array of the sparse matrix, compute with percentage_users()
-        videos_new_pol : dataframe of all the videos in news and politics and categories, need to be load previously from the csv file
-        word of interest: word you want to look at within the videos
-        map: the mapping you want to apply 
-
-    Returns:
-    The number of videos with the word of interest
-    The dataframe with all the videos above the percentage with the word of interest, for more analysis purpose
-    """
-    #retrieve videos where at list one users in the cluser as commented under
-     mask = percentage > 0
-     sub_news_pol = videos_new_pol[mask]
-
-    #filtered video that contain word of interest, with at least one user on the cluster that has commented under it
-     filtered_df = sub_news_pol[sub_news_pol['title'].str.contains(word_interest, case=False, na=False)]
-
-    #mapping users back to sparse matrix 
-     video_ids_news_pol_int_mapping_new = map.loc[filtered_df.display_id]
-
-    #looking for sparse matrix row we're interested in
-     specific_rows = sparse_matrix[video_ids_news_pol_int_mapping_new.values, :]
-     non_zero_columns = specific_rows.getnnz(axis=0) > 0  
-
-     columns_with_non_zero_values = np.where(non_zero_columns)[0]
-
-     number_colum = len(columns_with_non_zero_values)
-     total_number_user = sparse_matrix.shape[1]
-     percentage_total = number_colum/total_number_user
-
-     return filtered_df, number_colum, total_number_user, percentage_total
->>>>>>> be0290c4
+    return mean_jaccard